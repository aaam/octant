--- conflicted
+++ resolved
@@ -11,12 +11,7 @@
 ---
 In a perfect world, you would deploy applications to clusters and nothing else would be a problem. In the Kubernetes world, it isn’t that simple yet. Because Kubernetes workloads are composed of multiple objects, even simple actions can be complex. This complexity is why we created and open sourced [Octant](https://github.com/vmware/octant), a developer-centric web interface for Kubernetes that lets you inspect a Kubernetes cluster on which applications reside. [Check out Octant on GitHub](https://github.com/vmware/octant).
 
-<<<<<<< HEAD
 {% youtube jUuZxgjyPPc %}
-=======
-[![Watch a Demo](https://img.youtube.com/vi/jUuZxgjyPPc/0.jpg)](https://www.youtube.com/watch?v=jUuZxgjyPPc)
-
->>>>>>> a5c3b08a
 
 To help a developer better understand the state of the application running inside the cluster, Octant’s dashboard allows you to navigate through your namespaces and the objects they contain. It lets you visualize the relativity of objects and resources. Unlike the Kubernetes Dashboard, Octant runs locally on your workstation and uses your Kubernetes credentials to access the cluster, an approach that avoids a whole class of security concerns.
 
